--- conflicted
+++ resolved
@@ -27,7 +27,6 @@
     email = models.EmailField()
 
 
-<<<<<<< HEAD
 class ModelWithPrivacyMetaCanNotAnonymise(models.Model):
     """
     Test PrivacyMeta definition on the model
@@ -38,7 +37,8 @@
     class PrivacyMeta:
         fields = ['chars', 'email']
         can_anonymise = False
-=======
+        
+        
 class ModelWithPrivacyMetaAlreadyMigrated(models.Model):
     """
     Test PrivacyMeta definition on the model, it already has a field anonymised.
@@ -49,9 +49,8 @@
 
     class PrivacyMeta:
         fields = ['chars', 'email']
->>>>>>> 377dd899
-
-
+        
+        
 class TargetModel(models.Model):
     """
     Target model for tests, no private data
