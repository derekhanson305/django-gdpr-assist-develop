--- conflicted
+++ resolved
@@ -26,18 +26,16 @@
         """
         Anonymise all privacy-registered objects in this queryset
         """
-<<<<<<< HEAD
-        if getattr(self.model, app_settings.GDPR_PRIVACY_INSTANCE_NAME).can_anonymise:
-            for obj in self:
-                obj.anonymise()
-=======
+        # Abandon if we can't anonymise
+        if not getattr(self.model, app_settings.GDPR_PRIVACY_INSTANCE_NAME).can_anonymise:
+            return
+
         bulk_objects = []
         for obj in self:
             bulk_objects.append(obj.anonymise(for_bulk=for_bulk))
 
         if bulk_objects and for_bulk:
             PrivacyAnonymised.objects.bulk_create(bulk_objects)
->>>>>>> 377dd899
 
     def delete(self, *args, **kwargs):
         """
@@ -203,7 +201,6 @@
     """
     anonymised_relation = GenericRelation(PrivacyAnonymised)
 
-<<<<<<< HEAD
     @classmethod
     def get_privacy_meta(cls):
         return getattr(cls, app_settings.GDPR_PRIVACY_INSTANCE_NAME)
@@ -219,9 +216,6 @@
         if not self.check_can_anonymise():
             return
 
-=======
-    def anonymise(self, force=False, for_bulk=False):
->>>>>>> 377dd899
         # Only anonymise things once to avoid a circular anonymisation
         if self.is_anonymised() and not force:
             return
@@ -229,15 +223,10 @@
         pre_anonymise.send(sender=self.__class__, instance=self)
 
         # Anonymise data
-<<<<<<< HEAD
-        self.anonymised = True
-=======
         privacy_obj = PrivacyAnonymised(anonymised_object=self)
         if not for_bulk:
             privacy_obj.save()
 
-        privacy_meta = getattr(self, app_settings.GDPR_PRIVACY_INSTANCE_NAME)
->>>>>>> 377dd899
         for field_name in privacy_meta._anonymise_fields:
             anonymiser = getattr(
                 privacy_meta,
